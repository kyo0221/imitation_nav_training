import os
import argparse
import yaml
import torch
import torch.nn as nn
import torch.optim as optim
import matplotlib.pyplot as plt
from torch.utils.data import TensorDataset, DataLoader
from ament_index_python.packages import get_package_share_directory
from augment.gamma_augment import GammaAugmentor
from augment.augmix_augment import AugMixAugmentor


class Config:
    def __init__(self):
        package_dir = get_package_share_directory('imitation_nav_training')
        config_path = os.path.join(package_dir, 'config', 'train_params.yaml')
        with open(config_path, 'r') as f:
            config = yaml.safe_load(f)['train']

        self.package_dir = os.path.dirname(os.path.realpath(__file__))
        self.result_dir = os.path.join(self.package_dir, '..', 'logs', 'result')
        os.makedirs(self.result_dir, exist_ok=True)

        self.batch_size = config['batch_size']
        self.epochs = config['epochs']
        self.learning_rate = config['learning_rate']
        self.shuffle = config.get('shuffle', True)
        self.image_height = config['image_height']
        self.image_width = config['image_width']
        self.model_filename = config['model_filename']
<<<<<<< HEAD
        self.class_names = [name.strip() for name in config['action_classes'][0].split(',')]
=======
        self.augment_method = config['augment']
>>>>>>> 801fae4e


class ConditionalAnglePredictor(nn.Module):
    def __init__(self, n_channel, n_out, input_height, input_width, n_action_classes):
        super().__init__()
        self.conv1 = nn.Conv2d(n_channel, 32, kernel_size=5, stride=2)
        self.conv2 = nn.Conv2d(32, 64, kernel_size=3, stride=2)
        self.conv3 = nn.Conv2d(64, 128, kernel_size=3, stride=2)
        self.conv4 = nn.Conv2d(128, 256, kernel_size=3, stride=2)
        self.conv5 = nn.Conv2d(256, 512, kernel_size=3, stride=2)

        self.relu = nn.ReLU(inplace=True)
        self.flatten = nn.Flatten()

        with torch.no_grad():
            dummy_input = torch.zeros(1, n_channel, input_height, input_width)
            x = self.relu(self.conv1(dummy_input))
            x = self.relu(self.conv2(x))
            x = self.relu(self.conv3(x))
            x = self.relu(self.conv4(x))
            x = self.relu(self.conv5(x))
            x = self.flatten(x)
            flattened_size = x.shape[1]

        self.fc4 = nn.Linear(flattened_size, 512)
        self.fc5 = nn.Linear(512, 512)
        self.fc6 = nn.Linear(512, 512)

        self.branches = nn.ModuleList([
            nn.Sequential(
                nn.Linear(512, 256),
                self.relu,
                nn.Linear(256, n_out)
            ) for _ in range(n_action_classes)
        ])

        self.cnn_layer = nn.Sequential(
            self.conv1, self.relu,
            self.conv2, self.relu,
            self.conv3, self.relu,
            self.conv4, self.relu,
            self.conv5, self.relu,
            self.flatten
        )

    def forward(self, image, action_onehot):
        features = self.cnn_layer(image)
        x = self.relu(self.fc4(features))
        x = self.relu(self.fc5(x))
        fc_out = self.relu(self.fc6(x))

        batch_size = image.size(0)
        action_indices = torch.argmax(action_onehot, dim=1)

        output = torch.zeros(batch_size, self.branches[0][-1].out_features, device=image.device)
        for idx, branch in enumerate(self.branches):
            selected_idx = (action_indices == idx).nonzero().squeeze(1)
            if selected_idx.numel() > 0:
                output[selected_idx] = branch(fc_out[selected_idx])

        return output


class Training:
    def __init__(self, config, dataset_path):
        self.config = config
        self.dataset_path = dataset_path
        self.device = torch.device("cuda" if torch.cuda.is_available() else "cpu")

        data = torch.load(self.dataset_path)
        images, angles, actions = data['images'], data['angles'], data['actions']
        n_action_classes = len(config.class_names)

        onehot_actions = torch.nn.functional.one_hot(actions, num_classes=n_action_classes).float()
        dataset = TensorDataset(images, onehot_actions, angles)
        self.loader = DataLoader(dataset, batch_size=config.batch_size, shuffle=config.shuffle)

        self.model = ConditionalAnglePredictor(3, 1, config.image_height, config.image_width, n_action_classes).to(self.device)
        self.criterion = nn.MSELoss()
        self.optimizer = optim.Adam(self.model.parameters(), lr=config.learning_rate)
        self.loss_log = []

    def train(self):
        total_batches = len(self.loader) * self.config.epochs
        current_batch = 0

        for epoch in range(self.config.epochs):
            for batch in self.loader:
                images, action_onehots, targets = [x.to(self.device) for x in batch]
                preds = self.model(images, action_onehots)
                loss = self.criterion(preds, targets)

                self.optimizer.zero_grad()
                loss.backward()
                self.optimizer.step()

                self.loss_log.append(loss.item())
                current_batch += 1
                progress = (current_batch / total_batches) * 100
                print(f"Epoch {epoch+1}/{self.config.epochs}, Loss: {loss.item():.4f}, Progress: {progress:.1f}%")

        self.save_results()

    def save_results(self):
        # dummy_image = torch.randn(1, 3, self.config.image_height, self.config.image_width).to(self.device)
        # dummy_action = torch.zeros(1, len(self.config.class_names)).to(self.device)
        # dummy_action[0, 0] = 1

        scripted_model = torch.jit.script(self.model)

        scripted_path = os.path.join(self.config.result_dir, self.config.model_filename)
        scripted_model.save(scripted_path)
        print(f"🐜 学習済みモデルを保存しました: {scripted_path}")

        plt.figure()
        plt.plot(self.loss_log)
        plt.title("Training Loss")
        plt.xlabel("Iteration")
        plt.ylabel("Loss")
        plt.savefig(os.path.join(self.config.result_dir, 'loss_curve.png'))
        print("📈 学習曲線を保存しました")


class Sampling:
    def resample_dataset_balanced(dataset_path: str, class_names: list) -> str:
        data = torch.load(dataset_path)
        images, angles, actions = data['images'], data['angles'], data['actions']

        class_to_indices = {
            cls: (actions == idx).nonzero(as_tuple=True)[0]
            for idx, cls in enumerate(class_names)
            if (actions == idx).sum().item() > 0
        }

        if not class_to_indices:
            raise ValueError("❌ 全ての行動クラスにデータが存在しません")

        max_count = max(len(idxs) for idxs in class_to_indices.values())

        balanced_images = []
        balanced_angles = []
        balanced_actions = []

        for idx, cls in enumerate(class_names):
            if cls not in class_to_indices:
                continue
            indices = class_to_indices[cls]
            repeats = max_count // len(indices)
            remainder = max_count % len(indices)

            resampled_idxs = indices.repeat(repeats)
            remainder_idxs = indices[torch.randperm(len(indices))[:remainder]]
            final_idxs = torch.cat([resampled_idxs, remainder_idxs])

            balanced_images.append(images[final_idxs])
            balanced_angles.append(angles[final_idxs])
            balanced_actions.append(actions[final_idxs])

        balanced_data = {
            'images': torch.cat(balanced_images),
            'angles': torch.cat(balanced_angles),
            'actions': torch.cat(balanced_actions),
            'action_classes': class_names
        }

        new_path = dataset_path.replace('.pt', '_resampled.pt')
        torch.save(balanced_data, new_path)
        print(f"📊 リサンプリング済みデータ保存: {new_path}")
        return new_path


if __name__ == '__main__':
    parser = argparse.ArgumentParser()
    parser.add_argument('dataset', type=str, help='Path to dataset .pt file')
    args = parser.parse_args()
    config = Config()

<<<<<<< HEAD
    config = Config()
    dataset_path = args.dataset

    yaml_path = os.path.join(config.package_dir, '..', 'config', 'train_params.yaml')
    config_dict = yaml.safe_load(open(yaml_path))

    if config_dict['train'].get('resample', False):
        dataset_path = Sampling.resample_dataset_balanced(dataset_path, config.class_names)

    augmentor = GammaAugmentor(input_dataset_path=dataset_path)
    augmentor.augment()
    dataset_path = augmentor.output_dataset

=======

    if config.augment_method == "none" or config.augment_method == "None":
        dataset_path = args.dataset
    elif config.augment_method == "gamma":
        augmentor = GammaAugmentor(input_dataset_path=args.dataset)
        augmentor.augment()
        dataset_path = augmentor.output_dataset
    elif config.augment_method == "augmix":
        augmentor = AugMixAugmentor(input_dataset_path=args.dataset)
        augmentor.augment()
        dataset_path = augmentor.output_dataset
    else:
        raise ValueError(f"Unknown augmentation method: {config.augment_method}")

>>>>>>> 801fae4e
    trainer = Training(config, dataset_path)
    trainer.train()<|MERGE_RESOLUTION|>--- conflicted
+++ resolved
@@ -26,14 +26,12 @@
         self.epochs = config['epochs']
         self.learning_rate = config['learning_rate']
         self.shuffle = config.get('shuffle', True)
+        self.resample = config.get('resample', True)
         self.image_height = config['image_height']
         self.image_width = config['image_width']
         self.model_filename = config['model_filename']
-<<<<<<< HEAD
         self.class_names = [name.strip() for name in config['action_classes'][0].split(',')]
-=======
         self.augment_method = config['augment']
->>>>>>> 801fae4e
 
 
 class ConditionalAnglePredictor(nn.Module):
@@ -138,10 +136,6 @@
         self.save_results()
 
     def save_results(self):
-        # dummy_image = torch.randn(1, 3, self.config.image_height, self.config.image_width).to(self.device)
-        # dummy_action = torch.zeros(1, len(self.config.class_names)).to(self.device)
-        # dummy_action[0, 0] = 1
-
         scripted_model = torch.jit.script(self.model)
 
         scripted_path = os.path.join(self.config.result_dir, self.config.model_filename)
@@ -209,37 +203,28 @@
     parser = argparse.ArgumentParser()
     parser.add_argument('dataset', type=str, help='Path to dataset .pt file')
     args = parser.parse_args()
-    config = Config()
-
-<<<<<<< HEAD
+
     config = Config()
     dataset_path = args.dataset
 
     yaml_path = os.path.join(config.package_dir, '..', 'config', 'train_params.yaml')
     config_dict = yaml.safe_load(open(yaml_path))
 
-    if config_dict['train'].get('resample', False):
+    if config.resample:
         dataset_path = Sampling.resample_dataset_balanced(dataset_path, config.class_names)
 
-    augmentor = GammaAugmentor(input_dataset_path=dataset_path)
-    augmentor.augment()
-    dataset_path = augmentor.output_dataset
-
-=======
-
     if config.augment_method == "none" or config.augment_method == "None":
-        dataset_path = args.dataset
+        pass
     elif config.augment_method == "gamma":
-        augmentor = GammaAugmentor(input_dataset_path=args.dataset)
+        augmentor = GammaAugmentor(input_dataset_path=dataset_path)
         augmentor.augment()
         dataset_path = augmentor.output_dataset
     elif config.augment_method == "augmix":
-        augmentor = AugMixAugmentor(input_dataset_path=args.dataset)
+        augmentor = AugMixAugmentor(input_dataset_path=dataset_path)
         augmentor.augment()
         dataset_path = augmentor.output_dataset
     else:
         raise ValueError(f"Unknown augmentation method: {config.augment_method}")
 
->>>>>>> 801fae4e
     trainer = Training(config, dataset_path)
     trainer.train()