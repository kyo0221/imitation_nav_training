train:
  batch_size: 8          # バッチサイズ（1ステップあたりのサンプル数）
<<<<<<< HEAD
  epochs: 50               # エポック数（全データを何周するか）
  learning_rate: 0.0002   # 学習率（Adam最適化器に渡す）
  shuffle: true           # データローダのシャッフル設定（true 推奨）
  resample: true          # 各行動毎のリサンプリング
  image_height: 88
  image_width: 200
  model_filename: train_boja_formula_world.pt # 出力する学習済みモデルの名前
  action_classes: ["straight, left, right"] # 条件付き模倣学習の制御指令
=======
  epochs: 10               # エポック数（全データを何周するか）
  learning_rate: 0.0001   # 学習率（Adam最適化器に渡す）
  shuffle: true           # データローダのシャッフル設定（true 推奨）
  image_height: 88
  image_width: 200
  model_filename: model.pt # 出力する学習済みモデルの名前
  augment: augmix # [None, gamma, augmix]
>>>>>>> 801fae4e
<|MERGE_RESOLUTION|>--- conflicted
+++ resolved
@@ -1,20 +1,13 @@
 train:
   batch_size: 8          # バッチサイズ（1ステップあたりのサンプル数）
-<<<<<<< HEAD
   epochs: 50               # エポック数（全データを何周するか）
   learning_rate: 0.0002   # 学習率（Adam最適化器に渡す）
+  epochs: 10               # エポック数（全データを何周するか）
+  learning_rate: 0.0001   # 学習率（Adam最適化器に渡す）
   shuffle: true           # データローダのシャッフル設定（true 推奨）
   resample: true          # 各行動毎のリサンプリング
   image_height: 88
   image_width: 200
-  model_filename: train_boja_formula_world.pt # 出力する学習済みモデルの名前
   action_classes: ["straight, left, right"] # 条件付き模倣学習の制御指令
-=======
-  epochs: 10               # エポック数（全データを何周するか）
-  learning_rate: 0.0001   # 学習率（Adam最適化器に渡す）
-  shuffle: true           # データローダのシャッフル設定（true 推奨）
-  image_height: 88
-  image_width: 200
   model_filename: model.pt # 出力する学習済みモデルの名前
-  augment: augmix # [None, gamma, augmix]
->>>>>>> 801fae4e
+  augment: augmix # [None, gamma, augmix]